--- conflicted
+++ resolved
@@ -5,16 +5,13 @@
 from rdkit.Chem import AllChem as Chem
 from typing import Optional
 from abc import ABC, abstractmethod
-<<<<<<< HEAD
 import torch
 from torch_geometric.data import Batch
 
 from massspecgym.simulation_utils.feat_utils import MolGraphFeaturizer, get_fingerprints
 from massspecgym.simulation_utils.misc_utils import scatter_reduce
-=======
 import massspecgym.utils as utils
 from massspecgym.definitions import CHEM_ELEMS
->>>>>>> 5e8869d8
 
 
 class SpecTransform(ABC):
@@ -228,7 +225,37 @@
         return utils.mol_to_inchi_key(mol, twod=self.twod)
 
 
-<<<<<<< HEAD
+class MolToFormulaVector(MolTransform):
+    def __init__(self):
+        self.element_index = {element: i for i, element in enumerate(CHEM_ELEMS)}
+
+    def from_smiles(self, smiles: str):
+        mol = Chem.MolFromSmiles(smiles)
+        if mol is None:
+            raise ValueError(f"Invalid SMILES string: {smiles}")
+
+        # Add explicit hydrogens to the molecule
+        mol = Chem.AddHs(mol)
+
+        # Initialize a vector of zeros for the 118 elements
+        formula_vector = np.zeros(118, dtype=np.int32)
+
+        # Iterate over atoms in the molecule and count occurrences of each element
+        for atom in mol.GetAtoms():
+            symbol = atom.GetSymbol()
+            if symbol in self.element_index:
+                index = self.element_index[symbol]
+                formula_vector[index] += 1
+            else:
+                raise ValueError(f"Element '{symbol}' not found in the list of 118 elements.")
+
+        return formula_vector
+
+    @staticmethod
+    def num_elements():
+        return len(CHEM_ELEMS)
+
+
 class MolToPyG(MolTransform):
 
     def __init__(
@@ -372,35 +399,4 @@
         collate_data_d = {}
         for key in self.collate_keys:
             collate_data_d[key] = torch.stack(batch_data_d[key],dim=0)
-        return collate_data_d
-=======
-class MolToFormulaVector(MolTransform):
-    def __init__(self):
-        self.element_index = {element: i for i, element in enumerate(CHEM_ELEMS)}
-
-    def from_smiles(self, smiles: str):
-        mol = Chem.MolFromSmiles(smiles)
-        if mol is None:
-            raise ValueError(f"Invalid SMILES string: {smiles}")
-
-        # Add explicit hydrogens to the molecule
-        mol = Chem.AddHs(mol)
-
-        # Initialize a vector of zeros for the 118 elements
-        formula_vector = np.zeros(118, dtype=np.int32)
-
-        # Iterate over atoms in the molecule and count occurrences of each element
-        for atom in mol.GetAtoms():
-            symbol = atom.GetSymbol()
-            if symbol in self.element_index:
-                index = self.element_index[symbol]
-                formula_vector[index] += 1
-            else:
-                raise ValueError(f"Element '{symbol}' not found in the list of 118 elements.")
-
-        return formula_vector
-
-    @staticmethod
-    def num_elements():
-        return len(CHEM_ELEMS)
->>>>>>> 5e8869d8
+        return collate_data_d