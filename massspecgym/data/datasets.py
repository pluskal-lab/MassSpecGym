import pandas as pd
import json
import typing as T
import numpy as np
import torch
import matchms
import massspecgym.utils as utils
from pathlib import Path
from typing import Optional
from rdkit import Chem
from torch.utils.data.dataset import Dataset
from torch.utils.data.dataloader import default_collate
from copy import deepcopy
import os
from matchms.importing import load_from_mgf

from massspecgym.data.transforms import SpecTransform, MolTransform, MolToInChIKey, MetaTransform
from massspecgym.simulation_utils.misc_utils import flatten_lol


class MassSpecDataset(Dataset):
    """
    Dataset containing mass spectra and their corresponding molecular structures. This class is
    responsible for loading the data from disk and applying transformation steps to the spectra and
    molecules.
    """

    def __init__(
        self,
        spec_transform: Optional[SpecTransform] = None,
        mol_transform: Optional[MolTransform] = None,
        pth: Optional[Path] = None,
        return_mol_freq: bool = True,
        return_identifier: bool = True,
        dtype: T.Type = torch.float32
    ):
        """
        Args:
            pth (Optional[Path], optional): Path to the .tsv or .mgf file containing the mass spectra.
                Default is None, in which case the MassSpecGym dataset is downloaded from HuggingFace Hub.
        """
        self.pth = pth
        self.spec_transform = spec_transform
        self.mol_transform = mol_transform
        self.return_mol_freq = return_mol_freq
        self.return_identifier = return_identifier
        self.dtype = dtype
        self.load_data()
        self.compute_mol_freq()

    def load_data(self):

        if self.pth is None:
            self.pth = utils.hugging_face_download("MassSpecGym.tsv")

        if isinstance(self.pth, str):
            self.pth = Path(self.pth)

        if self.pth.suffix == ".tsv":
            self.metadata = pd.read_csv(self.pth, sep="\t")
            self.spectra = self.metadata.apply(
                lambda row: matchms.Spectrum(
                    mz=np.array([float(m) for m in row["mzs"].split(",")]),
                    intensities=np.array(
                        [float(i) for i in row["intensities"].split(",")]
                    ),
                    metadata={"precursor_mz": row["precursor_mz"]},
                ),
                axis=1,
            )
            self.metadata = self.metadata.drop(columns=["mzs", "intensities"])
        elif self.pth.suffix == ".mgf":
            self.spectra = pd.Series(list(load_from_mgf(str(self.pth))))
            self.metadata = pd.DataFrame([s.metadata for s in self.spectra])
        else:
            raise ValueError(f"{self.pth.suffix} file format not supported.")

    def compute_mol_freq(self):

        if self.return_mol_freq:
            if "inchikey" not in self.metadata.columns:
                self.metadata["inchikey"] = self.metadata["smiles"].apply(utils.smiles_to_inchi_key)
            self.metadata["mol_freq"] = self.metadata.groupby("inchikey")["inchikey"].transform("count")

    def __len__(self) -> int:
        return len(self.spectra)

    def __getitem__(
        self, i: int, transform_spec: bool = True, transform_mol: bool = True
    ) -> dict:
        spec = self.spectra.iloc[i]
        spec = (
            self.spec_transform(spec)
            if transform_spec and self.spec_transform
            else spec
        )
        spec = torch.as_tensor(spec, dtype=self.dtype)

        metadata = self.metadata.iloc[i]
        mol = metadata["smiles"]
        mol = self.mol_transform(mol) if transform_mol and self.mol_transform else mol
        if isinstance(mol, np.ndarray):
            mol = torch.as_tensor(mol, dtype=self.dtype)

        item = {"spec": spec, "mol": mol}

        # TODO: Add other metadata to the item. Should it be just done in subclasses?
        item.update({
            k: metadata[k] for k in ["precursor_mz", "adduct"]
        })

        if self.return_mol_freq:
            item["mol_freq"] = metadata["mol_freq"]

        if self.return_identifier:
            item["identifier"] = metadata["identifier"]

        return item

    @staticmethod
    def collate_fn(batch: T.Iterable[dict]) -> dict:
        """
        Custom collate function to handle the outputs of __getitem__.
        """
        return default_collate(batch)


class RetrievalDataset(MassSpecDataset):
    """
    Dataset containing mass spectra and their corresponding molecular structures, with additional
    candidates of molecules for retrieval based on spectral similarity.
    """

    def __init__(
        self,
        mol_label_transform: MolTransform = MolToInChIKey(),
        candidates_pth: T.Optional[T.Union[Path, str]] = None,
        **kwargs,
    ):
        self.mol_label_transform = mol_label_transform
        self.candidates_pth = candidates_pth
        super().__init__(**kwargs)

    def load_data(self):

        # Download candidates from HuggigFace Hub if not a path to exisiting file is passed
        if self.candidates_pth is None:
            self.candidates_pth = utils.hugging_face_download(
                "molecules/MassSpecGym_retrieval_candidates_mass.json"
            )
<<<<<<< HEAD
        else:
            assert isinstance(self.candidates_pth, str)
            if not os.path.isfile(self.candidates_pth):
                self.candidates_pth = utils.hugging_face_download(self.candidates_pth)
=======
        elif isinstance(self.candidates_pth, str):
            if Path(self.candidates_pth).is_file():
                self.candidates_pth = Path(self.candidates_pth)
            else:
                self.candidates_pth = utils.hugging_face_download(candidates_pth)
>>>>>>> 87951cd3

        # Read candidates_pth from json to dict: SMILES -> respective candidate SMILES
        with open(self.candidates_pth, "r") as file:
            self.candidates = json.load(file)

    def __getitem__(self, i) -> dict:
        item = super().__getitem__(i, transform_mol=False)

        # Save the original SMILES representation of the query molecule (for evaluation)
        item["smiles"] = item["mol"]

        # Get candidates
        if item["mol"] not in self.candidates:
            raise ValueError(f'No candidates for the query molecule {item["mol"]}.')
        item["candidates"] = self.candidates[item["mol"]]

        # Save the original SMILES representations of the canidates (for evaluation)
        item["candidates_smiles"] = item["candidates"]

        # Create neg/pos label mask by matching the query molecule with the candidates
        item_label = self.mol_label_transform(item["mol"])
        item["labels"] = [
            self.mol_label_transform(c) == item_label for c in item["candidates"]
        ]

        if not any(item["labels"]):
            raise ValueError(
                f'Query molecule {item["mol"]} not found in the candidates list.'
            )

        # Transform the query and candidate molecules
        item["mol"] = self.mol_transform(item["mol"])
        item["candidates"] = [self.mol_transform(c) for c in item["candidates"]]
        if isinstance(item["mol"], np.ndarray):
            item["mol"] = torch.as_tensor(item["mol"], dtype=self.dtype)
            # item["candidates"] = [torch.as_tensor(c, dtype=self.dtype) for c in item["candidates"]]

        return item

    @staticmethod
    def collate_fn(batch: T.Iterable[dict]) -> dict:
        # Standard collate for everything except candidates and their labels (which may have different length per sample)
        collated_batch = {}
        for k in batch[0].keys():
            if k not in ["candidates", "labels", "candidates_smiles"]:
                collated_batch[k] = default_collate([item[k] for item in batch])

        # Collate candidates and labels by concatenating and storing sizes of each list
        collated_batch["candidates"] = torch.as_tensor(
            np.concatenate([item["candidates"] for item in batch])
        )
        collated_batch["labels"] = torch.as_tensor(
            sum([item["labels"] for item in batch], start=[])
        )
        collated_batch["batch_ptr"] = torch.as_tensor(
            [len(item["candidates"]) for item in batch]
        )
        collated_batch["candidates_smiles"] = \
            sum([item["candidates_smiles"] for item in batch], start=[])

        return collated_batch

class SimulationDataset(MassSpecDataset):

    def __init__(
        self,
        spec_transform: SpecTransform,
        mol_transform: MolTransform,
        meta_transform: MetaTransform,
        meta_keys: T.List[str],
        pth: Optional[Path] = None,
        return_mol_freq: bool = True,
        return_identifier: bool = True,
        dtype: T.Type = torch.float32
    ): 
        
        self.meta_transform = meta_transform
        self.meta_keys = meta_keys
        super().__init__(
            spec_transform=spec_transform,
            mol_transform=mol_transform,
            pth=pth,
            return_mol_freq=return_mol_freq,
            return_identifier=return_identifier,
            dtype=dtype
        )

    def load_data(self):

        super().load_data()

        # remove any spectra not included in the simulation challenge
        sim_mask = self.metadata["simulation_challenge"]
        sim_metadata = self.metadata[sim_mask].copy(deep=True)
        # verify all datapoints are not missing CE information and are [M+H]+
        assert (sim_metadata["adduct"]=="[M+H]+").all()
        assert (~sim_metadata["collision_energy"].isna()).all()
        # mz checks
        assert (sim_metadata["precursor_mz"] <= self.spec_transform.mz_to).all()
        # do the filtering
        self.spectra = self.spectra[sim_mask]
        self.metadata = sim_metadata.reset_index(drop=True) 

    def _get_spec_feats(self, i):

        spectrum = self.spectra.iloc[i]
        spec_feats = self.spec_transform(spectrum)
        return spec_feats

    def _get_mol_feats(self, i):

        metadata = self.metadata.iloc[i]
        mol_feats = self.mol_transform(metadata["smiles"])
        return mol_feats

    def _get_meta_feats(self, i):

        metadata = self.metadata.iloc[i]
        meta_feats = self.meta_transform({k: metadata[k] for k in self.meta_keys})
        return meta_feats

    def _get_other_feats(self, i):

        metadata = self.metadata.iloc[i]
        other_feats = {}
        other_feats["smiles"] = metadata["smiles"]
        if self.return_mol_freq:
            other_feats["mol_freq"] = torch.tensor(metadata["mol_freq"])
        if self.return_identifier:
            other_feats["identifier"] = metadata["identifier"]
        return other_feats

    def __getitem__(self, i) -> dict:
        item = {}
        item.update(self._get_spec_feats(i))
        item.update(self._get_mol_feats(i))
        item.update(self._get_meta_feats(i))
        item.update(self._get_other_feats(i))
        return item
    
    def get_collate_data(self, batch_data: dict) -> dict:

        collate_data = {}
        # handle spectrum
        collate_data.update(self.spec_transform.collate_fn(batch_data))
        # handle molecule
        collate_data.update(self.mol_transform.collate_fn(batch_data))
        # handle metadata
        collate_data.update(self.meta_transform.collate_fn(batch_data))
        # handle other stuff
        if "smiles" in batch_data:
            collate_data["smiles"] = batch_data["smiles"].copy()
        if "mol_freq" in batch_data:
            collate_data["mol_freq"] = torch.stack(batch_data["mol_freq"],dim=0)
        if "identifier" in batch_data:
            collate_data["identifier"] = batch_data["identifier"].copy()
        return collate_data

    def collate_fn(self, data_list: T.List[dict]) -> dict:

        keys = list(data_list[0].keys())
        collate_data = {}
        batch_data = {key: [] for key in keys}
        for data in data_list:
            for key in keys:
                batch_data[key].append(data[key])
        collate_data = self.get_collate_data(batch_data)
        return collate_data

        
class RetrievalSimulationDataset(SimulationDataset):


    def __init__(
        self,
        mol_label_transform: MolTransform = MolToInChIKey(),
        candidates_pth: T.Optional[T.Union[Path, str]] = None,

        **kwargs,
    ):
        self.mol_label_transform = mol_label_transform
        self.candidates_pth = candidates_pth
        super().__init__(**kwargs)

    def load_data(self):

        super().load_data()
        # Download candidates from HuggigFace Hub
        if self.candidates_pth is None:
            self.candidates_pth = utils.hugging_face_download(
                "molecules/MassSpecGym_retrieval_candidates_mass.json"
            )
        else: 
            assert isinstance(self.candidates_pth, str)
            if not os.path.isfile(self.candidates_pth):
                self.candidates_pth = utils.hugging_face_download(self.candidates_pth)

        # Read candidates_pth from json to dict: SMILES -> respective candidate SMILES
        with open(self.candidates_pth, "r") as file:
            self.candidates = json.load(file)

        # check that everything has candidates
        smileses = self.metadata["smiles"]
        candidates_mask = []
        for smiles in smileses:
            candidates_mask.append(smiles in self.candidates)
        candidates_mask = np.array(candidates_mask)
        assert candidates_mask.all()

    def __getitem__(self, i):

        item = super().__getitem__(i)
        smiles = item["smiles"]
        assert isinstance(smiles, str)

        # Get candidates
        if smiles not in self.candidates:
            raise ValueError(f'No candidates for the query molecule {smiles}.')
        candidates_smiles = self.candidates[smiles]

        # Save the original SMILES representations of the canidates (for evaluation)
        item["candidates_smiles"] = candidates_smiles

        # Create neg/pos label mask by matching the query molecule with the candidates
        item_label = self.mol_label_transform(smiles)
        candidates_labels = [
            self.mol_label_transform(c) == item_label for c in candidates_smiles
        ]
        if not any(candidates_labels):
            raise ValueError(
                f'Query molecule {smiles} not found in the candidates list.'
            )
        item["candidates_labels"] = torch.tensor(candidates_labels)

        item["candidates_mol_feats"] = [self.mol_transform(c) for c in candidates_smiles]

        # candidates_meta_feats = {}
        # for key in self.meta_keys:
        #     candidates_meta_feats[key] = deepcopy(item[key])
        # item[f"candidates_meta_feats"] = candidates_meta_feats

        # TODO: could put metadata information here...
        # TODO: could put true spectrum duplication in here...

        return item

    def collate_fn(self, data_list: T.List[dict]) -> dict:

        keys = list(data_list[0].keys())
        collate_data = {}
        batch_data = {key: [] for key in keys}
        for data in data_list:
            for key in keys:
                batch_data[key].append(data[key])
        collate_data = super().get_collate_data(batch_data)
        # transform candidates mols
        c_collate_data = {}
        c_mol_feats = flatten_lol(batch_data["candidates_mol_feats"])
        c_mol_keys = list(c_mol_feats[0].keys())
        c_mol_batch_data = {key: [] for key in c_mol_keys}
        for c_mol_feats in c_mol_feats:
            for key in c_mol_keys:
                c_mol_batch_data[key].append(c_mol_feats[key])
        c_mol_collate_data = self.mol_transform.collate_fn(c_mol_batch_data)
        # c_meta_feats = batch_data["candidates_meta_feats"]
        # c_meta_keys = list(c_meta_feats[0].keys())
        # c_meta_batch_data = 
        # package it
        prefix = "" # "candidates_"
        for key in c_mol_keys:
            c_collate_data[prefix+key] = c_mol_collate_data[key]
        c_collate_data[prefix+"smiles"] = flatten_lol(batch_data["candidates_smiles"])
        c_collate_data[prefix+"batch_ptr"] = torch.tensor([len(item) for item in batch_data["candidates_smiles"]])
        c_collate_data[prefix+"labels"] = torch.cat(batch_data["candidates_labels"],dim=0)
        # copy relevant keys
        collate_data["candidates_data"] = c_collate_data
        return collate_data

# TODO: Datasets for unlabeled data.<|MERGE_RESOLUTION|>--- conflicted
+++ resolved
@@ -148,18 +148,11 @@
             self.candidates_pth = utils.hugging_face_download(
                 "molecules/MassSpecGym_retrieval_candidates_mass.json"
             )
-<<<<<<< HEAD
-        else:
-            assert isinstance(self.candidates_pth, str)
-            if not os.path.isfile(self.candidates_pth):
-                self.candidates_pth = utils.hugging_face_download(self.candidates_pth)
-=======
         elif isinstance(self.candidates_pth, str):
             if Path(self.candidates_pth).is_file():
                 self.candidates_pth = Path(self.candidates_pth)
             else:
-                self.candidates_pth = utils.hugging_face_download(candidates_pth)
->>>>>>> 87951cd3
+                self.candidates_pth = utils.hugging_face_download(self.candidates_pth)
 
         # Read candidates_pth from json to dict: SMILES -> respective candidate SMILES
         with open(self.candidates_pth, "r") as file:
