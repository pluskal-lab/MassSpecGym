--- conflicted
+++ resolved
@@ -74,17 +74,13 @@
             self.metadata = pd.DataFrame([s.metadata for s in self.spectra])
         else:
             raise ValueError(f"{self.pth.suffix} file format not supported.")
-<<<<<<< HEAD
-
-    def compute_mol_freq(self):
-=======
         
         if identifiers_subset is not None:
             self.metadata = self.metadata[self.metadata["identifier"].isin(identifiers_subset)]
             self.spectra = self.spectra[self.metadata.index].reset_index(drop=True)
             self.metadata = self.metadata.reset_index(drop=True)
->>>>>>> f426a6cd
-
+
+    def compute_mol_freq(self):
         if self.return_mol_freq:
             if "inchikey" not in self.metadata.columns:
                 self.metadata["inchikey"] = self.metadata["smiles"].apply(utils.smiles_to_inchi_key)
