import os
from setuptools import setup, find_packages

# Get the long description from the README file
here = os.path.abspath(os.path.dirname(__file__))
with open(os.path.join(here, "README.md"), encoding="utf-8") as f:
    long_description = f.read()

setup(
    name="massspecgym",
    packages=find_packages(),
    version="0.0.1",  # TODO: Update version automatically
    description="MassSpecGym: Benchmark For the Discovery of New Molecules From Mass Spectra",
    author="MassSpecGym developers",
    license="MIT",
    long_description=long_description,
    long_description_content_type="text/markdown",
    # url="",  # TODO: Add URL to documentation
    install_requires=[  # TODO: specify versions, requirements.txt
        # "torch",
        "pytorch-lightning",
        "torchmetrics",
        "torch_geometric",
        "tokenizers",
        "numpy",
        "rdkit",
        "myopic-mces",
        "matchms",
        "wandb",
        "huggingface-hub",
        "seaborn",
        "standardizeUtils @ git+https://github.com/boecker-lab/standardizeUtils/#egg=standardizeUtils",
<<<<<<< HEAD
        "chemparse",
        "chemformula",
        "networkx"
=======
        # "torch_geometric"
>>>>>>> 5cf673de
    ],
    extras_require={
        "dev": [
            "black",
            "pytest",
            "pytest-cov",
        ],
        "notebooks": [
            "jupyter",
            "ipywidgets",
            "h5py",
            "scikit-learn",
            "pandarallel",
        ],
    }
)<|MERGE_RESOLUTION|>--- conflicted
+++ resolved
@@ -30,13 +30,9 @@
         "huggingface-hub",
         "seaborn",
         "standardizeUtils @ git+https://github.com/boecker-lab/standardizeUtils/#egg=standardizeUtils",
-<<<<<<< HEAD
         "chemparse",
         "chemformula",
         "networkx"
-=======
-        # "torch_geometric"
->>>>>>> 5cf673de
     ],
     extras_require={
         "dev": [
